// this module requires iterator to be useful at all
#![cfg(feature = "iterator")]

use cosmwasm_std::{StdError, StdResult, Storage};
use serde::de::DeserializeOwned;
use serde::Serialize;

use crate::indexes::Index;
use crate::keys::{EmptyPrefix, Prefixer, PrimaryKey};
use crate::map::Map;
use crate::prefix::{Bound, Prefix};

pub trait IndexList<T> {
    fn get_indexes(&'_ self) -> Box<dyn Iterator<Item = &'_ dyn Index<T>> + '_>;
}

/// IndexedBucket works like a bucket but has a secondary index
/// TODO: remove traits here and make this const fn new
pub struct IndexedMap<'a, K, T, I>
where
    K: PrimaryKey<'a>,
    T: Serialize + DeserializeOwned + Clone,
    I: IndexList<T>,
{
    pk_namespace: &'a [u8],
    primary: Map<'a, K, T>,
    /// This is meant to be read directly to get the proper types, like:
    /// map.idx.owner.items(...)
    pub idx: I,
}

impl<'a, K, T, I> IndexedMap<'a, K, T, I>
where
    K: PrimaryKey<'a>,
    T: Serialize + DeserializeOwned + Clone,
    I: IndexList<T>,
{
    /// TODO: remove traits here and make this const fn new
    pub fn new(pk_namespace: &'a str, indexes: I) -> Self {
        IndexedMap {
            pk_namespace: pk_namespace.as_bytes(),
            primary: Map::new(pk_namespace),
            idx: indexes,
        }
    }
}

impl<'a, K, T, I> IndexedMap<'a, K, T, I>
where
    K: PrimaryKey<'a>,
    T: Serialize + DeserializeOwned + Clone,
    I: IndexList<T>,
{
    /// save will serialize the model and store, returns an error on serialization issues.
    /// this must load the old value to update the indexes properly
    /// if you loaded the old value earlier in the same function, use replace to avoid needless db reads
    pub fn save(&mut self, store: &mut dyn Storage, key: K, data: &T) -> StdResult<()> {
        let old_data = self.may_load(store, key.clone())?;
        self.replace(store, key, Some(data), old_data.as_ref())
    }

    pub fn remove(&mut self, store: &mut dyn Storage, key: K) -> StdResult<()> {
        let old_data = self.may_load(store, key.clone())?;
        self.replace(store, key, None, old_data.as_ref())
    }

    /// replace writes data to key. old_data must be the current stored value (from a previous load)
    /// and is used to properly update the index. This is used by save, replace, and update
    /// and can be called directly if you want to optimize
    pub fn replace(
        &mut self,
        store: &mut dyn Storage,
        key: K,
        data: Option<&T>,
        old_data: Option<&T>,
    ) -> StdResult<()> {
        // this is the key *relative* to the primary map namespace
        let pk = key.joined_key();
        if let Some(old) = old_data {
            for index in self.idx.get_indexes() {
                index.remove(store, &pk, old)?;
            }
        }
        if let Some(updated) = data {
            for index in self.idx.get_indexes() {
                index.save(store, &pk, updated)?;
            }
            self.primary.save(store, key, updated)?;
        } else {
            self.primary.remove(store, key);
        }
        Ok(())
    }

    /// Loads the data, perform the specified action, and store the result
    /// in the database. This is shorthand for some common sequences, which may be useful.
    ///
    /// If the data exists, `action(Some(value))` is called. Otherwise `action(None)` is called.
    pub fn update<A, E>(&mut self, store: &mut dyn Storage, key: K, action: A) -> Result<T, E>
    where
        A: FnOnce(Option<T>) -> Result<T, E>,
        E: From<StdError>,
    {
        let input = self.may_load(store, key.clone())?;
        let old_val = input.clone();
        let output = action(input)?;
        self.replace(store, key, Some(&output), old_val.as_ref())?;
        Ok(output)
    }

    // Everything else, that doesn't touch indexers, is just pass-through from self.core,
    // thus can be used from while iterating over indexes

    /// load will return an error if no data is set at the given key, or on parse error
    pub fn load(&self, store: &dyn Storage, key: K) -> StdResult<T> {
        self.primary.load(store, key)
    }

    /// may_load will parse the data stored at the key if present, returns Ok(None) if no data there.
    /// returns an error on issues parsing
    pub fn may_load(&self, store: &dyn Storage, key: K) -> StdResult<Option<T>> {
        self.primary.may_load(store, key)
    }

    // use prefix to scan -> range
    pub fn prefix(&self, p: K::Prefix) -> Prefix<T> {
        Prefix::new(self.pk_namespace, &p.prefix())
    }
}

// short-cut for simple keys, rather than .prefix(()).range(...)
impl<'a, K, T, I> IndexedMap<'a, K, T, I>
where
    K: PrimaryKey<'a>,
    T: Serialize + DeserializeOwned + Clone,
    I: IndexList<T>,
    K::Prefix: EmptyPrefix,
{
    // I would prefer not to copy code from Prefix, but no other way
    // with lifetimes (create Prefix inside function and return ref = no no)
    pub fn range<'c>(
        &self,
        store: &'c dyn Storage,
        min: Option<Bound>,
        max: Option<Bound>,
        order: cosmwasm_std::Order,
    ) -> Box<dyn Iterator<Item = StdResult<cosmwasm_std::KV<T>>> + 'c>
    where
        T: 'c,
    {
        self.prefix(K::Prefix::new()).range(store, min, max, order)
    }
}

#[cfg(test)]
mod test {
    use super::*;

    use crate::indexes::{index_string_tuple, index_triple, MultiIndex, UniqueIndex};
    use crate::{PkOwned, U32Key};
    use cosmwasm_std::testing::MockStorage;
    use cosmwasm_std::{MemoryStorage, Order};
    use serde::{Deserialize, Serialize};

    #[derive(Serialize, Deserialize, PartialEq, Debug, Clone)]
    struct Data {
        pub name: String,
        pub last_name: String,
        pub age: u32,
    }

    struct DataIndexes<'a> {
        // Second arg is for storing pk
        pub name: MultiIndex<'a, (PkOwned, PkOwned), Data>,
        pub age: UniqueIndex<'a, U32Key, Data>,
        pub name_lastname: UniqueIndex<'a, (PkOwned, PkOwned), Data>,
    }

    // Future Note: this can likely be macro-derived
    impl<'a> IndexList<Data> for DataIndexes<'a> {
        fn get_indexes(&'_ self) -> Box<dyn Iterator<Item = &'_ dyn Index<Data>> + '_> {
            let v: Vec<&dyn Index<Data>> = vec![&self.name, &self.age, &self.name_lastname];
            Box::new(v.into_iter())
        }
    }

    // For composite multi index tests
    struct DataCompositeMultiIndex<'a> {
        // Third arg needed for storing pk
        pub name_age: MultiIndex<'a, (PkOwned, U32Key, PkOwned), Data>,
    }

    // Future Note: this can likely be macro-derived
    impl<'a> IndexList<Data> for DataCompositeMultiIndex<'a> {
        fn get_indexes(&'_ self) -> Box<dyn Iterator<Item = &'_ dyn Index<Data>> + '_> {
            let v: Vec<&dyn Index<Data>> = vec![&self.name_age];
            Box::new(v.into_iter())
        }
    }

    // Can we make it easier to define this? (less wordy generic)
    fn build_map<'a>() -> IndexedMap<'a, &'a [u8], Data, DataIndexes<'a>> {
        let indexes = DataIndexes {
            name: MultiIndex::new(
                |d, k| (PkOwned(d.name.as_bytes().to_vec()), PkOwned(k)),
                "data",
                "data__name",
            ),
            age: UniqueIndex::new(|d| U32Key::new(d.age), "data__age"),
            name_lastname: UniqueIndex::new(
                |d| index_string_tuple(&d.name, &d.last_name),
                "data__name_lastname",
            ),
        };
        IndexedMap::new("data", indexes)
    }

    fn save_data<'a>(
        store: &mut MockStorage,
        map: &mut IndexedMap<'a, &'a [u8], Data, DataIndexes<'a>>,
    ) -> (Vec<&'a [u8]>, Vec<Data>) {
        let mut pks = vec![];
        let mut datas = vec![];
        let data = Data {
            name: "Maria".to_string(),
            last_name: "Doe".to_string(),
            age: 42,
        };
        let pk: &[u8] = b"1";
        map.save(store, pk, &data).unwrap();
        pks.push(pk);
        datas.push(data);

        // same name (multi-index), different last name, different age => ok
        let data = Data {
            name: "Maria".to_string(),
            last_name: "Williams".to_string(),
            age: 23,
        };
        let pk: &[u8] = b"2";
        map.save(store, pk, &data).unwrap();
        pks.push(pk);
        datas.push(data);

        // different name, different last name, different age => ok
        let data = Data {
            name: "John".to_string(),
            last_name: "Wayne".to_string(),
            age: 32,
        };
        let pk: &[u8] = b"3";
        map.save(store, pk, &data).unwrap();
        pks.push(pk);
        datas.push(data);

        let data = Data {
            name: "Maria Luisa".to_string(),
            last_name: "Rodriguez".to_string(),
            age: 12,
        };
        let pk: &[u8] = b"4";
        map.save(store, pk, &data).unwrap();
        pks.push(pk);
        datas.push(data);

        (pks, datas)
    }

    #[test]
    fn store_and_load_by_index() {
        let mut store = MockStorage::new();
        let mut map = build_map();

        // save data
<<<<<<< HEAD
        let data1 = Data {
            name: "Maria".to_string(),
            last_name: "".to_string(),
            age: 42,
        };
        let pk1: &[u8] = b"5627";
        map.save(&mut store, pk1, &data1).unwrap();

        let data2 = Data {
            name: "Juan".to_string(),
            last_name: "Perez".to_string(),
            age: 13,
        };
        let pk2: &[u8] = b"5628";
        map.save(&mut store, pk2, &data2).unwrap();

        let data3 = Data {
            name: "Maria".to_string(),
            last_name: "Young".to_string(),
            age: 24,
        };
        let pk3: &[u8] = b"5629";
        map.save(&mut store, pk3, &data3).unwrap();

        let data4 = Data {
            name: "Maria Luisa".to_string(),
            last_name: "Bemberg".to_string(),
            age: 12,
        };
        let pk4: &[u8] = b"5630";
        map.save(&mut store, pk4, &data4).unwrap();

        // load it properly
        let loaded = map.load(&store, pk1).unwrap();
        assert_eq!(data1, loaded);
=======
        let (pks, datas) = save_data(&mut store, &mut map);
        let pk = pks[0];
        let data = &datas[0];

        // load it properly
        let loaded = map.load(&store, pk).unwrap();
        assert_eq!(*data, loaded);
>>>>>>> 141716d2

        let count = map
            .idx
            .name
            .prefix(PkOwned(b"Maria".to_vec()))
            .range(&store, None, None, Order::Ascending)
            .collect::<Vec<_>>()
            .len();
        assert_eq!(2, count);

        // TODO: we load by wrong keys - get full storage key!

        // load it by secondary index (we must know how to compute this)
        // let marias: Vec<_>> = map
        let marias: Vec<_> = map
            .idx
            .name
            .prefix(PkOwned(b"Maria".to_vec()))
            .range(&store, None, None, Order::Ascending)
            .collect::<StdResult<_>>()
            .unwrap();
        assert_eq!(2, marias.len());
        let (k, v) = &marias[0];
<<<<<<< HEAD
        assert_eq!(pk1, k.as_slice());
        assert_eq!(&data1, v);
=======
        assert_eq!(pk, k.as_slice());
        assert_eq!(data, v);
>>>>>>> 141716d2

        // other index doesn't match (1 byte after)
        let count = map
            .idx
            .name
            .prefix(PkOwned(b"Marib".to_vec()))
            .range(&store, None, None, Order::Ascending)
            .collect::<Vec<_>>()
            .len();
        assert_eq!(0, count);

        // other index doesn't match (1 byte before)
        let count = map
            .idx
            .name
            .prefix(PkOwned(b"Mari`".to_vec()))
            .range(&store, None, None, Order::Ascending)
            .collect::<Vec<_>>()
            .len();
        assert_eq!(0, count);

        // other index doesn't match (longer)
        let count = map
            .idx
            .name
            .prefix(PkOwned(b"Maria5".to_vec()))
            .range(&store, None, None, Order::Ascending)
            .collect::<Vec<_>>()
            .len();
        assert_eq!(0, count);

        // match on proper age
        let proper = U32Key::new(42);
        let aged = map.idx.age.item(&store, proper).unwrap().unwrap();
<<<<<<< HEAD
        assert_eq!(pk1.to_vec(), aged.0);
        assert_eq!(data1, aged.1);
=======
        assert_eq!(pk.to_vec(), aged.0);
        assert_eq!(*data, aged.1);
>>>>>>> 141716d2

        // no match on wrong age
        let too_old = U32Key::new(43);
        let aged = map.idx.age.item(&store, too_old).unwrap();
        assert_eq!(None, aged);
    }

    #[test]
    fn range_simple_key_by_multi_index() {
        let mut store = MockStorage::new();
        let mut map = build_map();

        // save data
        let data1 = Data {
            name: "Maria".to_string(),
            last_name: "".to_string(),
            age: 42,
        };
        let pk: &[u8] = b"5627";
        map.save(&mut store, pk, &data1).unwrap();

        let data2 = Data {
            name: "Juan".to_string(),
            last_name: "Perez".to_string(),
            age: 13,
        };
        let pk: &[u8] = b"5628";
        map.save(&mut store, pk, &data2).unwrap();

        let data3 = Data {
            name: "Maria".to_string(),
            last_name: "Williams".to_string(),
            age: 24,
        };
        let pk: &[u8] = b"5629";
        map.save(&mut store, pk, &data3).unwrap();

        let data4 = Data {
            name: "Maria Luisa".to_string(),
            last_name: "Bemberg".to_string(),
            age: 12,
        };
        let pk: &[u8] = b"5630";
        map.save(&mut store, pk, &data4).unwrap();

        let marias: Vec<_> = map
            .idx
            .name
            .prefix(PkOwned(b"Maria".to_vec()))
            .range(&store, None, None, Order::Descending)
            .collect::<StdResult<_>>()
            .unwrap();
        let count = marias.len();
        assert_eq!(2, count);

        // Sorted by (descending) pk
        assert_eq!(marias[0].0, b"5629");
        assert_eq!(marias[1].0, b"5627");
        // Data is correct
        assert_eq!(marias[0].1, data3);
        assert_eq!(marias[1].1, data1);
    }

    #[test]
    fn range_composite_key_by_multi_index() {
        let mut store = MockStorage::new();

        let indexes = DataCompositeMultiIndex {
            name_age: MultiIndex::new(
                |d, k| index_triple(&d.name, d.age, k),
                "data",
                "data__name_age",
            ),
        };
        let mut map = IndexedMap::new("data", indexes);

        // save data
        let data1 = Data {
            name: "Maria".to_string(),
            last_name: "".to_string(),
            age: 42,
        };
        let pk1: &[u8] = b"5627";
        map.save(&mut store, pk1, &data1).unwrap();

        let data2 = Data {
            name: "Juan".to_string(),
            last_name: "Perez".to_string(),
            age: 13,
        };
        let pk2: &[u8] = b"5628";
        map.save(&mut store, pk2, &data2).unwrap();

        let data3 = Data {
            name: "Maria".to_string(),
            last_name: "Young".to_string(),
            age: 24,
        };
        let pk3: &[u8] = b"5629";
        map.save(&mut store, pk3, &data3).unwrap();

        let data4 = Data {
            name: "Maria Luisa".to_string(),
            last_name: "Bemberg".to_string(),
            age: 43,
        };
        let pk4: &[u8] = b"5630";
        map.save(&mut store, pk4, &data4).unwrap();

        let marias: Vec<_> = map
            .idx
            .name_age
            .prefix(PkOwned(b"Maria".to_vec()))
            .range(&store, None, None, Order::Descending)
            .collect::<StdResult<_>>()
            .unwrap();
        let count = marias.len();
        assert_eq!(2, count);

        // Pks (sorted by age descending)
        assert_eq!(pk1, marias[0].0);
        assert_eq!(pk3, marias[1].0);

        // Data
        assert_eq!(data1, marias[0].1);
        assert_eq!(data3, marias[1].1);
    }

    #[test]
    fn unique_index_enforced() {
        let mut store = MockStorage::new();
        let mut map = build_map();

        // save data
        let (pks, datas) = save_data(&mut store, &mut map);

        // different name, different last name, same age => error
        let data5 = Data {
            name: "Marta".to_string(),
            last_name: "Laurens".to_string(),
            age: 42,
        };
        let pk5: &[u8] = b"4";

        // enforce this returns some error
        map.save(&mut store, pk5, &data5).unwrap_err();

        // query by unique key
        // match on proper age
        let age42 = U32Key::new(42);
        let (k, v) = map.idx.age.item(&store, age42.clone()).unwrap().unwrap();
        assert_eq!(k.as_slice(), pks[0]);
        assert_eq!(v.name, datas[0].name);
        assert_eq!(v.age, datas[0].age);

        // match on other age
        let age23 = U32Key::new(23);
        let (k, v) = map.idx.age.item(&store, age23).unwrap().unwrap();
        assert_eq!(k.as_slice(), pks[1]);
        assert_eq!(v.name, datas[1].name);
        assert_eq!(v.age, datas[1].age);

        // if we delete the first one, we can add the blocked one
        map.remove(&mut store, pks[0]).unwrap();
        map.save(&mut store, pk5, &data5).unwrap();
        // now 42 is the new owner
        let (k, v) = map.idx.age.item(&store, age42).unwrap().unwrap();
        assert_eq!(k.as_slice(), pk5);
        assert_eq!(v.name, data5.name);
        assert_eq!(v.age, data5.age);
    }

    #[test]
    fn unique_index_enforced_composite_key() {
        let mut store = MockStorage::new();
        let mut map = build_map();

        // save data
        save_data(&mut store, &mut map);

        // same name, same lastname => error
        let data5 = Data {
            name: "Maria".to_string(),
            last_name: "Doe".to_string(),
            age: 24,
        };
        let pk5: &[u8] = b"5";
        // enforce this returns some error
        map.save(&mut store, pk5, &data5).unwrap_err();
    }

    #[test]
    fn remove_and_update_reflected_on_indexes() {
        let mut store = MockStorage::new();
        let mut map = build_map();

        let name_count = |map: &IndexedMap<&[u8], Data, DataIndexes>,
                          store: &MemoryStorage,
                          name: &str|
         -> usize {
            map.idx
                .name
                .pks(
                    store,
                    PkOwned(name.as_bytes().to_vec()),
                    None,
                    None,
                    Order::Ascending,
                )
                .count()
        };

        // save data
        let (pks, _) = save_data(&mut store, &mut map);

        // find 2 Marias, 1 John, and no Mary
        assert_eq!(name_count(&map, &store, "Maria"), 2);
        assert_eq!(name_count(&map, &store, "John"), 1);
        assert_eq!(name_count(&map, &store, "Maria Luisa"), 1);
        assert_eq!(name_count(&map, &store, "Mary"), 0);

        // remove maria 2
        map.remove(&mut store, pks[1]).unwrap();

        // change john to mary
        map.update(&mut store, pks[2], |d| -> StdResult<_> {
            let mut x = d.unwrap();
            assert_eq!(&x.name, "John");
            x.name = "Mary".to_string();
            Ok(x)
        })
        .unwrap();

        // find 1 maria, 1 maria luisa, no john, and 1 mary
        assert_eq!(name_count(&map, &store, "Maria"), 1);
        assert_eq!(name_count(&map, &store, "Maria Luisa"), 1);
        assert_eq!(name_count(&map, &store, "John"), 0);
        assert_eq!(name_count(&map, &store, "Mary"), 1);
    }

    #[test]
    fn unique_index_simple_key_range() {
        let mut store = MockStorage::new();
        let mut map = build_map();

        // save data
        let (pks, datas) = save_data(&mut store, &mut map);

        let res: StdResult<Vec<_>> = map
            .idx
            .age
            .range(&store, None, None, Order::Ascending)
            .collect();
        let ages = res.unwrap();

        let count = ages.len();
        assert_eq!(4, count);

        // The pks, sorted by age ascending
        assert_eq!(pks[3].to_vec(), ages[0].0);
        assert_eq!(pks[1].to_vec(), ages[1].0);
        assert_eq!(pks[2].to_vec(), ages[2].0);
        assert_eq!(pks[0].to_vec(), ages[3].0);

        // The associated data
        assert_eq!(datas[3], ages[0].1);
        assert_eq!(datas[1], ages[1].1);
        assert_eq!(datas[2], ages[2].1);
        assert_eq!(datas[0], ages[3].1);
    }

    #[test]
    fn unique_index_composite_key_range() {
        let mut store = MockStorage::new();
        let mut map = build_map();

        // save data
        let (pks, datas) = save_data(&mut store, &mut map);

        let res: StdResult<Vec<_>> = map
            .idx
            .name_lastname
            .prefix(PkOwned(b"Maria".to_vec()))
            .range(&store, None, None, Order::Ascending)
            .collect();
        let marias = res.unwrap();

        // Only two people are called "Maria"
        let count = marias.len();
        assert_eq!(2, count);

        // The pks
        assert_eq!(pks[0].to_vec(), marias[0].0);
        assert_eq!(pks[1].to_vec(), marias[1].0);

        // The associated data
        assert_eq!(datas[0], marias[0].1);
        assert_eq!(datas[1], marias[1].1);
    }
}<|MERGE_RESOLUTION|>--- conflicted
+++ resolved
@@ -272,43 +272,6 @@
         let mut map = build_map();
 
         // save data
-<<<<<<< HEAD
-        let data1 = Data {
-            name: "Maria".to_string(),
-            last_name: "".to_string(),
-            age: 42,
-        };
-        let pk1: &[u8] = b"5627";
-        map.save(&mut store, pk1, &data1).unwrap();
-
-        let data2 = Data {
-            name: "Juan".to_string(),
-            last_name: "Perez".to_string(),
-            age: 13,
-        };
-        let pk2: &[u8] = b"5628";
-        map.save(&mut store, pk2, &data2).unwrap();
-
-        let data3 = Data {
-            name: "Maria".to_string(),
-            last_name: "Young".to_string(),
-            age: 24,
-        };
-        let pk3: &[u8] = b"5629";
-        map.save(&mut store, pk3, &data3).unwrap();
-
-        let data4 = Data {
-            name: "Maria Luisa".to_string(),
-            last_name: "Bemberg".to_string(),
-            age: 12,
-        };
-        let pk4: &[u8] = b"5630";
-        map.save(&mut store, pk4, &data4).unwrap();
-
-        // load it properly
-        let loaded = map.load(&store, pk1).unwrap();
-        assert_eq!(data1, loaded);
-=======
         let (pks, datas) = save_data(&mut store, &mut map);
         let pk = pks[0];
         let data = &datas[0];
@@ -316,7 +279,6 @@
         // load it properly
         let loaded = map.load(&store, pk).unwrap();
         assert_eq!(*data, loaded);
->>>>>>> 141716d2
 
         let count = map
             .idx
@@ -340,13 +302,8 @@
             .unwrap();
         assert_eq!(2, marias.len());
         let (k, v) = &marias[0];
-<<<<<<< HEAD
-        assert_eq!(pk1, k.as_slice());
-        assert_eq!(&data1, v);
-=======
         assert_eq!(pk, k.as_slice());
         assert_eq!(data, v);
->>>>>>> 141716d2
 
         // other index doesn't match (1 byte after)
         let count = map
@@ -381,13 +338,8 @@
         // match on proper age
         let proper = U32Key::new(42);
         let aged = map.idx.age.item(&store, proper).unwrap().unwrap();
-<<<<<<< HEAD
-        assert_eq!(pk1.to_vec(), aged.0);
-        assert_eq!(data1, aged.1);
-=======
         assert_eq!(pk.to_vec(), aged.0);
         assert_eq!(*data, aged.1);
->>>>>>> 141716d2
 
         // no match on wrong age
         let too_old = U32Key::new(43);
