[package]
name = "cw20-atomic-swap"
version = "0.2.3"
authors = ["Mauro Lacy <maurolacy@users.noreply.github.com>"]
edition = "2018"
description = "Implementation of Atomic Swaps"
license = "Apache-2.0"

[lib]
crate-type = ["cdylib", "rlib"]

[features]
backtraces = ["cosmwasm-std/backtraces"]
# use library feature to disable all init/handle/query exports
library = []

[dependencies]
<<<<<<< HEAD
cw0 = { path = "../../packages/cw0", version = "0.2.3" }
cw2 = { path = "../../packages/cw2", version = "0.2.3" }
cw20 = { path = "../../packages/cw20", version = "0.2.3" }
cosmwasm-std = { version = "0.10.0", features = ["iterator"] }
cosmwasm-storage = { version = "0.10.0", features = ["iterator"] }
=======
cw0 = { path = "../../packages/cw0", version = "0.2.2" }
cw2 = { path = "../../packages/cw2", version = "0.2.2" }
cw20 = { path = "../../packages/cw20", version = "0.2.2" }
cosmwasm-std = { version = "0.11.0", features = ["iterator"] }
cosmwasm-storage = { version = "0.11.0", features = ["iterator"] }
>>>>>>> a93aae98
schemars = "0.7"
serde = { version = "1.0.103", default-features = false, features = ["derive"] }
thiserror = { version = "1.0.20" }
hex = "0.3.1"
sha2 = "0.8.0"

[dev-dependencies]
cosmwasm-schema = { version = "0.11.0" }<|MERGE_RESOLUTION|>--- conflicted
+++ resolved
@@ -15,19 +15,11 @@
 library = []
 
 [dependencies]
-<<<<<<< HEAD
 cw0 = { path = "../../packages/cw0", version = "0.2.3" }
 cw2 = { path = "../../packages/cw2", version = "0.2.3" }
 cw20 = { path = "../../packages/cw20", version = "0.2.3" }
-cosmwasm-std = { version = "0.10.0", features = ["iterator"] }
-cosmwasm-storage = { version = "0.10.0", features = ["iterator"] }
-=======
-cw0 = { path = "../../packages/cw0", version = "0.2.2" }
-cw2 = { path = "../../packages/cw2", version = "0.2.2" }
-cw20 = { path = "../../packages/cw20", version = "0.2.2" }
 cosmwasm-std = { version = "0.11.0", features = ["iterator"] }
 cosmwasm-storage = { version = "0.11.0", features = ["iterator"] }
->>>>>>> a93aae98
 schemars = "0.7"
 serde = { version = "1.0.103", default-features = false, features = ["derive"] }
 thiserror = { version = "1.0.20" }
