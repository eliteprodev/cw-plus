use schemars::JsonSchema;
use std::fmt;
use std::ops::{AddAssign, Sub};

#[cfg(not(feature = "library"))]
use cosmwasm_std::entry_point;
use cosmwasm_std::{
    attr, to_binary, BankMsg, Binary, Coin, CosmosMsg, Deps, DepsMut, DistributionMsg, Empty, Env,
<<<<<<< HEAD
    MessageInfo, Order, Response, StakingMsg, StdError, StdResult,
=======
    MessageInfo, Order, Response, StakingMsg, StdResult, SubMsg,
>>>>>>> 34a7fe07
};
use cw0::Expiration;
use cw1::CanExecuteResponse;
use cw1_whitelist::{
    contract::{
        execute_freeze, execute_update_admins, instantiate as whitelist_instantiate,
        query_admin_list,
    },
    msg::InstantiateMsg,
    state::ADMIN_LIST,
};
use cw2::set_contract_version;
use cw_storage_plus::Bound;

use crate::error::ContractError;
use crate::msg::{
    AllAllowancesResponse, AllPermissionsResponse, AllowanceInfo, ExecuteMsg, PermissionsInfo,
    QueryMsg,
};
use crate::state::{Allowance, Permissions, ALLOWANCES, PERMISSIONS};

// version info for migration info
const CONTRACT_NAME: &str = "crates.io:cw1-subkeys";
const CONTRACT_VERSION: &str = env!("CARGO_PKG_VERSION");

#[cfg_attr(not(feature = "library"), entry_point)]
pub fn instantiate(
    mut deps: DepsMut,
    env: Env,
    info: MessageInfo,
    msg: InstantiateMsg,
) -> StdResult<Response> {
    let result = whitelist_instantiate(deps.branch(), env, info, msg)?;
    set_contract_version(deps.storage, CONTRACT_NAME, CONTRACT_VERSION)?;
    Ok(result)
}

#[cfg_attr(not(feature = "library"), entry_point)]
pub fn execute(
    deps: DepsMut,
    env: Env,
    info: MessageInfo,
    // Note: implement this function with different type to add support for custom messages
    // and then import the rest of this contract code.
    msg: ExecuteMsg<Empty>,
) -> Result<Response<Empty>, ContractError> {
    match msg {
        ExecuteMsg::Execute { msgs } => execute_execute(deps, env, info, msgs),
        ExecuteMsg::Freeze {} => Ok(execute_freeze(deps, env, info)?),
        ExecuteMsg::UpdateAdmins { admins } => Ok(execute_update_admins(deps, env, info, admins)?),
        ExecuteMsg::IncreaseAllowance {
            spender,
            amount,
            expires,
        } => execute_increase_allowance(deps, env, info, spender, amount, expires),
        ExecuteMsg::DecreaseAllowance {
            spender,
            amount,
            expires,
        } => execute_decrease_allowance(deps, env, info, spender, amount, expires),
        ExecuteMsg::SetPermissions {
            spender,
            permissions,
        } => execute_set_permissions(deps, env, info, spender, permissions),
    }
}

pub fn execute_execute<T>(
    deps: DepsMut,
    env: Env,
    info: MessageInfo,
    msgs: Vec<CosmosMsg<T>>,
) -> Result<Response<T>, ContractError>
where
    T: Clone + fmt::Debug + PartialEq + JsonSchema,
{
    let cfg = ADMIN_LIST.load(deps.storage)?;

    // Not an admin - need to check for permissions
    if !cfg.is_admin(info.sender.as_ref()) {
        for msg in &msgs {
            match msg {
                CosmosMsg::Staking(staking_msg) => {
                    let perm = PERMISSIONS.may_load(deps.storage, &info.sender)?;
                    let perm = perm.ok_or(ContractError::NotAllowed {})?;
                    check_staking_permissions(staking_msg, perm)?;
                }
                CosmosMsg::Distribution(distribution_msg) => {
                    let perm = PERMISSIONS.may_load(deps.storage, &info.sender)?;
                    let perm = perm.ok_or(ContractError::NotAllowed {})?;
                    check_distribution_permissions(distribution_msg, perm)?;
                }
                CosmosMsg::Bank(BankMsg::Send {
                    to_address: _,
                    amount,
                }) => {
                    ALLOWANCES.update::<_, ContractError>(deps.storage, &info.sender, |allow| {
                        let mut allowance = allow.ok_or(ContractError::NoAllowance {})?;
                        if allowance.expires.is_expired(&env.block) {
                            return Err(ContractError::NoAllowance {});
                        }

                        // Decrease allowance
                        allowance.balance = allowance.balance.sub(amount.clone())?;
                        Ok(allowance)
                    })?;
                }
                _ => {
                    return Err(ContractError::MessageTypeRejected {});
                }
            }
        }
    }
    // Relay messages
    let res = Response::new()
        .add_messages(msgs)
        .add_attributes(vec![attr("action", "execute"), attr("owner", info.sender)]);
    Ok(res)
}

pub fn check_staking_permissions(
    staking_msg: &StakingMsg,
    permissions: Permissions,
) -> Result<(), ContractError> {
    match staking_msg {
        StakingMsg::Delegate { .. } => {
            if !permissions.delegate {
                return Err(ContractError::DelegatePerm {});
            }
        }
        StakingMsg::Undelegate { .. } => {
            if !permissions.undelegate {
                return Err(ContractError::UnDelegatePerm {});
            }
        }
        StakingMsg::Redelegate { .. } => {
            if !permissions.redelegate {
                return Err(ContractError::ReDelegatePerm {});
            }
        }
        _ => return Err(ContractError::UnsupportedMessage {}),
    }
    Ok(())
}

pub fn check_distribution_permissions(
    distribution_msg: &DistributionMsg,
    permissions: Permissions,
) -> Result<(), ContractError> {
    match distribution_msg {
        DistributionMsg::SetWithdrawAddress { .. } => {
            if !permissions.withdraw {
                return Err(ContractError::WithdrawAddrPerm {});
            }
        }
        DistributionMsg::WithdrawDelegatorReward { .. } => {
            if !permissions.withdraw {
                return Err(ContractError::WithdrawPerm {});
            }
        }
        _ => return Err(ContractError::UnsupportedMessage {}),
    }
    Ok(())
}

pub fn execute_increase_allowance<T>(
    deps: DepsMut,
    env: Env,
    info: MessageInfo,
    spender: String,
    amount: Coin,
    expires: Option<Expiration>,
) -> Result<Response<T>, ContractError>
where
    T: Clone + fmt::Debug + PartialEq + JsonSchema,
{
    let cfg = ADMIN_LIST.load(deps.storage)?;
    if !cfg.is_admin(info.sender.as_ref()) {
        return Err(ContractError::Unauthorized {});
    }

    let spender_addr = deps.api.addr_validate(&spender)?;
    if info.sender == spender_addr {
        return Err(ContractError::CannotSetOwnAccount {});
    }

    ALLOWANCES.update::<_, ContractError>(deps.storage, &spender_addr, |allow| {
        let prev_expires = allow
            .as_ref()
            .map(|allow| allow.expires)
            .unwrap_or_default();

        let mut allowance = allow
            .filter(|allow| !allow.expires.is_expired(&env.block))
            .unwrap_or_default();

        if let Some(exp) = expires {
            if exp.is_expired(&env.block) {
                return Err(ContractError::SettingExpiredAllowance(exp));
            }

            allowance.expires = exp;
        } else if prev_expires.is_expired(&env.block) {
            return Err(ContractError::SettingExpiredAllowance(prev_expires));
        }

        allowance.balance.add_assign(amount.clone());
        Ok(allowance)
    })?;

    let res = Response::new().add_attributes(vec![
        attr("action", "increase_allowance"),
        attr("owner", info.sender),
        attr("spender", spender),
        attr("denomination", amount.denom),
        attr("amount", amount.amount),
    ]);
    Ok(res)
}

pub fn execute_decrease_allowance<T>(
    deps: DepsMut,
    env: Env,
    info: MessageInfo,
    spender: String,
    amount: Coin,
    expires: Option<Expiration>,
) -> Result<Response<T>, ContractError>
where
    T: Clone + fmt::Debug + PartialEq + JsonSchema,
{
    let cfg = ADMIN_LIST.load(deps.storage)?;
    if !cfg.is_admin(info.sender.as_ref()) {
        return Err(ContractError::Unauthorized {});
    }

    let spender_addr = deps.api.addr_validate(&spender)?;
    if info.sender == spender_addr {
        return Err(ContractError::CannotSetOwnAccount {});
    }

    let allowance =
        ALLOWANCES.update::<_, ContractError>(deps.storage, &spender_addr, |allow| {
            // Fail fast
            let mut allowance = allow
                .filter(|allow| !allow.expires.is_expired(&env.block))
                .ok_or(ContractError::NoAllowance {})?;

            if let Some(exp) = expires {
                if exp.is_expired(&env.block) {
                    return Err(ContractError::SettingExpiredAllowance(exp));
                }

                allowance.expires = exp;
            }

            allowance.balance = allowance.balance.sub_saturating(amount.clone())?; // Tolerates underflows (amount bigger than balance), but fails if there are no tokens at all for the denom (report potential errors)
            Ok(allowance)
        })?;

    if allowance.balance.is_empty() {
        ALLOWANCES.remove(deps.storage, &spender_addr);
    }

    let res = Response::new().add_attributes(vec![
        attr("action", "decrease_allowance"),
        attr("owner", info.sender),
        attr("spender", spender),
        attr("denomination", amount.denom),
        attr("amount", amount.amount),
    ]);
    Ok(res)
}

pub fn execute_set_permissions<T>(
    deps: DepsMut,
    _env: Env,
    info: MessageInfo,
    spender: String,
    perm: Permissions,
) -> Result<Response<T>, ContractError>
where
    T: Clone + fmt::Debug + PartialEq + JsonSchema,
{
    let cfg = ADMIN_LIST.load(deps.storage)?;
    if !cfg.is_admin(info.sender.as_ref()) {
        return Err(ContractError::Unauthorized {});
    }

    let spender_addr = deps.api.addr_validate(&spender)?;
    if info.sender == spender_addr {
        return Err(ContractError::CannotSetOwnAccount {});
    }
    PERMISSIONS.save(deps.storage, &spender_addr, &perm)?;

    let res = Response::new().add_attributes(vec![
        attr("action", "set_permissions"),
        attr("owner", info.sender),
        attr("spender", spender),
        attr("permissions", perm.to_string()),
    ]);
    Ok(res)
}

#[cfg_attr(not(feature = "library"), entry_point)]
pub fn query(deps: Deps, env: Env, msg: QueryMsg) -> StdResult<Binary> {
    match msg {
        QueryMsg::AdminList {} => to_binary(&query_admin_list(deps)?),
        QueryMsg::Allowance { spender } => to_binary(&query_allowance(deps, env, spender)?),
        QueryMsg::Permissions { spender } => to_binary(&query_permissions(deps, spender)?),
        QueryMsg::CanExecute { sender, msg } => {
            to_binary(&query_can_execute(deps, env, sender, msg)?)
        }
        QueryMsg::AllAllowances { start_after, limit } => {
            to_binary(&query_all_allowances(deps, env, start_after, limit)?)
        }
        QueryMsg::AllPermissions { start_after, limit } => {
            to_binary(&query_all_permissions(deps, start_after, limit)?)
        }
    }
}

// if the subkey has no allowance, return an empty struct (not an error)
pub fn query_allowance(deps: Deps, env: Env, spender: String) -> StdResult<Allowance> {
    // we can use unchecked here as it is a query - bad value means a miss, we never write it
    let spender = deps.api.addr_validate(&spender)?;
    let allow = ALLOWANCES
        .may_load(deps.storage, &spender)?
        .filter(|allow| !allow.expires.is_expired(&env.block))
        .unwrap_or_default();

    Ok(allow)
}

// if the subkey has no permissions, return an empty struct (not an error)
pub fn query_permissions(deps: Deps, spender: String) -> StdResult<Permissions> {
    let spender = deps.api.addr_validate(&spender)?;
    let permissions = PERMISSIONS
        .may_load(deps.storage, &spender)?
        .unwrap_or_default();
    Ok(permissions)
}

fn query_can_execute(
    deps: Deps,
    env: Env,
    sender: String,
    msg: CosmosMsg,
) -> StdResult<CanExecuteResponse> {
    Ok(CanExecuteResponse {
        can_execute: can_execute(deps, env, sender, msg)?,
    })
}

// this can just return booleans and the query_can_execute wrapper creates the struct once, not on every path
fn can_execute(deps: Deps, env: Env, sender: String, msg: CosmosMsg) -> StdResult<bool> {
    let cfg = ADMIN_LIST.load(deps.storage)?;
    if cfg.is_admin(&sender) {
        return Ok(true);
    }

    let sender = deps.api.addr_validate(&sender)?;
    match msg {
        CosmosMsg::Bank(BankMsg::Send { amount, .. }) => {
            // now we check if there is enough allowance for this message
            let allowance = ALLOWANCES.may_load(deps.storage, &sender)?;
            match allowance {
                // if there is an allowance, we subtract the requested amount to ensure it is covered (error on underflow)
                Some(allow) => {
                    Ok(!allow.expires.is_expired(&env.block) && allow.balance.sub(amount).is_ok())
                }
                None => Ok(false),
            }
        }
        CosmosMsg::Staking(staking_msg) => {
            let perm_opt = PERMISSIONS.may_load(deps.storage, &sender)?;
            match perm_opt {
                Some(permission) => Ok(check_staking_permissions(&staking_msg, permission).is_ok()),
                None => Ok(false),
            }
        }
        CosmosMsg::Distribution(distribution_msg) => {
            let perm_opt = PERMISSIONS.may_load(deps.storage, &sender)?;
            match perm_opt {
                Some(permission) => {
                    Ok(check_distribution_permissions(&distribution_msg, permission).is_ok())
                }
                None => Ok(false),
            }
        }
        _ => Ok(false),
    }
}

const MAX_LIMIT: u32 = 30;
const DEFAULT_LIMIT: u32 = 10;

fn calc_limit(request: Option<u32>) -> usize {
    request.unwrap_or(DEFAULT_LIMIT).min(MAX_LIMIT) as usize
}

// return a list of all allowances here
pub fn query_all_allowances(
    deps: Deps,
    env: Env,
    start_after: Option<String>,
    limit: Option<u32>,
) -> StdResult<AllAllowancesResponse> {
    let limit = calc_limit(limit);
    // we use raw addresses here....
    let start = start_after.map(Bound::exclusive);

    let res: StdResult<Vec<AllowanceInfo>> = ALLOWANCES
        .range(deps.storage, start, None, Order::Ascending)
        .filter(|item| {
            if let Ok((_, allow)) = item {
                !allow.expires.is_expired(&env.block)
            } else {
                true
            }
        })
        .take(limit)
        .map(|item| {
            item.and_then(|(k, allow)| {
                Ok(AllowanceInfo {
                    spender: String::from_utf8(k)?,
                    balance: allow.balance,
                    expires: allow.expires,
                })
            })
        })
        .collect();
    Ok(AllAllowancesResponse { allowances: res? })
}

// return a list of all permissions here
pub fn query_all_permissions(
    deps: Deps,
    start_after: Option<String>,
    limit: Option<u32>,
) -> StdResult<AllPermissionsResponse> {
    let limit = calc_limit(limit);
    let start = start_after.map(Bound::exclusive);

    let res: StdResult<Vec<PermissionsInfo>> = PERMISSIONS
        .range(deps.storage, start, None, Order::Ascending)
        .take(limit)
        .map(|item| {
            item.and_then(|(k, perm)| {
                Ok(PermissionsInfo {
                    spender: String::from_utf8(k)?,
                    permissions: perm,
                })
            })
        })
        .collect();
    Ok(AllPermissionsResponse { permissions: res? })
}

#[cfg(test)]
mod tests {
    use cosmwasm_std::testing::{
        mock_dependencies, mock_env, mock_info, MockApi, MockQuerier, MockStorage,
    };
    use cosmwasm_std::{coin, coins, OwnedDeps, StakingMsg, SubMsg, Timestamp};

    use cw0::NativeBalance;
    use cw1_whitelist::msg::AdminListResponse;
    use cw2::{get_contract_version, ContractVersion};

    use crate::state::Permissions;

    use std::collections::HashMap;

    use super::*;

    const OWNER: &str = "owner";

    const ADMIN1: &str = "admin1";
    const ADMIN2: &str = "admin2";

    const SPENDER1: &str = "spender1";
    const SPENDER2: &str = "spender2";
    const SPENDER3: &str = "spender3";
    const SPENDER4: &str = "spender4";

    const TOKEN: &str = "token";
    const TOKEN1: &str = "token1";
    const TOKEN2: &str = "token2";

    const ALL_PERMS: Permissions = Permissions {
        delegate: true,
        redelegate: true,
        undelegate: true,
        withdraw: true,
    };
    const NO_PERMS: Permissions = Permissions {
        delegate: false,
        redelegate: false,
        undelegate: false,
        withdraw: false,
    };

    // Expiration constant working properly with default `mock_env`
    const NON_EXPIRED_HEIGHT: Expiration = Expiration::AtHeight(22_222);
    const NON_EXPIRED_TIME: Expiration =
        Expiration::AtTime(Timestamp::from_nanos(2_571_797_419_879_305_533));

    const EXPIRED_HEIGHT: Expiration = Expiration::AtHeight(10);
    const EXPIRED_TIME: Expiration = Expiration::AtTime(Timestamp::from_nanos(100));

    /// Helper structure for Suite configuration
    #[derive(Default)]
    struct SuiteConfig {
        spenders: HashMap<&'static str, Spender>,
        admins: Vec<&'static str>,
    }

    impl SuiteConfig {
        fn new() -> Self {
            Self::default()
        }

        fn init(self) -> Suite {
            Suite::init_with_config(self)
        }

        fn with_allowance(mut self, spender: &'static str, allowance: Coin) -> Self {
            self.spenders
                .entry(spender)
                .or_default()
                .allowances
                .push(allowance);
            self
        }

        fn expire_allowances(mut self, spender: &'static str, expires: Expiration) -> Self {
            let item = self.spenders.entry(spender).or_default();
            assert!(
                item.allowances_expire.is_none(),
                "Allowances expiration for spender {} already configured",
                spender
            );
            item.allowances_expire = Some(expires);
            self
        }

        fn with_permissions(mut self, spender: &'static str, permissions: Permissions) -> Self {
            let item = self.spenders.entry(spender).or_default();
            assert!(
                item.permissions.is_none(),
                "Permissions for spender {} already configured",
                spender
            );
            item.permissions = Some(permissions);
            self
        }

        fn with_admin(mut self, admin: &'static str) -> Self {
            self.admins.push(admin);
            self
        }
    }

    #[derive(Default)]
    struct Spender {
        allowances: Vec<Coin>,
        allowances_expire: Option<Expiration>,
        permissions: Option<Permissions>,
    }

    /// Test suite helper unifying test initialization, keeping access to created data
    struct Suite {
        deps: OwnedDeps<MockStorage, MockApi, MockQuerier>,
        owner: MessageInfo,
    }

    impl Suite {
        /// Initializes test case using default config
        fn init() -> Self {
            Self::init_with_config(SuiteConfig::default())
        }

        /// Initialized test case using provided config
        fn init_with_config(config: SuiteConfig) -> Self {
            let mut deps = mock_dependencies(&[]);
            let admins = std::iter::once(OWNER)
                .chain(config.admins)
                .map(ToOwned::to_owned)
                .collect();

            let instantiate_msg = InstantiateMsg {
                admins,
                mutable: true,
            };
            let owner = mock_info(OWNER, &[]);

            instantiate(
                deps.as_mut().branch(),
                mock_env(),
                owner.clone(),
                instantiate_msg,
            )
            .unwrap();

            for (name, spender) in config.spenders {
                let Spender {
                    allowances,
                    allowances_expire: expires,
                    permissions,
                } = spender;

                for amount in allowances {
                    let msg = ExecuteMsg::IncreaseAllowance {
                        spender: name.to_owned(),
                        amount,
                        expires,
                    };

                    // Extend block and time, so all alowances are set, even if expired in normal
                    // mock_env
                    let mut env = mock_env();
                    env.block.time = Timestamp::from_nanos(0);
                    env.block.height = 0;
                    execute(deps.as_mut().branch(), env, owner.clone(), msg).unwrap();
                }

                if let Some(permissions) = permissions {
                    let msg = ExecuteMsg::SetPermissions {
                        spender: name.to_owned(),
                        permissions,
                    };
                    execute(deps.as_mut().branch(), mock_env(), owner.clone(), msg).unwrap();
                }
            }

            Self { deps, owner }
        }
    }

    /// Helper function for comparing vectors or another slice-like object as they would represent
    /// set with duplications. Compares sets by first sorting elements using provided ordering.
    /// This functions reshufless elements inplace, as it should never matter as compared
    /// containers should represent same value regardless of ordering, and making this inplace just
    /// safes obsolete copying.
    ///
    /// This is implemented as a macro instead of function to throw panic in the place of macro
    /// usage instead of from function called inside test.
    macro_rules! assert_sorted_eq {
        ($left:expr, $right:expr, $cmp:expr $(,)?) => {
            let mut left = $left;
            left.sort_by(&$cmp);

            let mut right = $right;
            right.sort_by($cmp);

            assert_eq!(left, right);
        };
    }

    #[test]
    fn get_contract_version_works() {
        let Suite { deps, .. } = Suite::init();

        assert_eq!(
            ContractVersion {
                contract: CONTRACT_NAME.to_string(),
                version: CONTRACT_VERSION.to_string(),
            },
            get_contract_version(&deps.storage).unwrap()
        )
    }

    mod allowance {
        use super::*;

        #[test]
        fn query() {
            let Suite { deps, .. } = SuiteConfig::new()
                .with_allowance(SPENDER1, coin(1, TOKEN))
                .with_allowance(SPENDER2, coin(2, TOKEN))
                .init();

            // Check allowances work for accounts with balances
            let allowance =
                query_allowance(deps.as_ref(), mock_env(), SPENDER1.to_owned()).unwrap();
            assert_eq!(
                allowance,
                Allowance {
                    balance: NativeBalance(vec![coin(1, TOKEN)]),
                    expires: Expiration::Never {},
                }
            );
            let allowance =
                query_allowance(deps.as_ref(), mock_env(), SPENDER2.to_owned()).unwrap();
            assert_eq!(
                allowance,
                Allowance {
                    balance: NativeBalance(vec![coin(2, TOKEN)]),
                    expires: Expiration::Never {},
                }
            );

            // Check allowances work for accounts with no balance
            let allowance =
                query_allowance(deps.as_ref(), mock_env(), SPENDER3.to_string()).unwrap();
            assert_eq!(allowance, Allowance::default());
        }

        #[test]
        fn query_expired() {
            let Suite { deps, .. } = SuiteConfig::new()
                .with_allowance(SPENDER1, coin(1, TOKEN))
                .expire_allowances(SPENDER1, EXPIRED_HEIGHT)
                .init();

            // Check allowances work for accounts with balances
            let allowance =
                query_allowance(deps.as_ref(), mock_env(), SPENDER1.to_owned()).unwrap();
            assert_eq!(
                allowance,
                Allowance {
                    balance: NativeBalance(vec![]),
                    expires: Expiration::Never {},
                }
            );
        }

        #[test]
        fn query_all() {
            let s1_allow = coin(1234, TOKEN);
            let s2_allow = coin(2345, TOKEN);
            let s3_allow = coin(3456, TOKEN);

            let s2_expire = Expiration::Never {};
            let s3_expire = NON_EXPIRED_HEIGHT;

            let Suite { deps, .. } = SuiteConfig::new()
                .with_allowance(SPENDER1, s1_allow.clone())
                .with_allowance(SPENDER2, s2_allow.clone())
                .expire_allowances(SPENDER2, s2_expire)
                .with_allowance(SPENDER3, s3_allow.clone())
                .expire_allowances(SPENDER3, s3_expire)
                // This allowance is already expired - should not occur in result
                .with_allowance(SPENDER4, coin(2222, TOKEN))
                .expire_allowances(SPENDER4, EXPIRED_HEIGHT)
                .init();

            // let's try pagination.
            //
            // Check is tricky, as there is no guarantee about order expiration are received (as it is
            // dependent at least on ordering of insertions), so to check if pagination works, all what
            // can we do is to ensure parts are of expected size, and that collectively all allowances
            // are returned.
            let batch1 = query_all_allowances(deps.as_ref(), mock_env(), None, Some(2))
                .unwrap()
                .allowances;
            assert_eq!(2, batch1.len());

            // now continue from after the last one
            let batch2 = query_all_allowances(
                deps.as_ref(),
                mock_env(),
                Some(batch1[1].spender.clone()),
                Some(2),
            )
            .unwrap()
            .allowances;
            assert_eq!(1, batch2.len());

            let expected = vec![
                AllowanceInfo {
                    spender: SPENDER1.to_owned(),
                    balance: NativeBalance(vec![s1_allow]),
                    expires: Expiration::Never {}, // Not set, expected default
                },
                AllowanceInfo {
                    spender: SPENDER2.to_owned(),
                    balance: NativeBalance(vec![s2_allow]),
                    expires: s2_expire,
                },
                AllowanceInfo {
                    spender: SPENDER3.to_owned(),
                    balance: NativeBalance(vec![s3_allow]),
                    expires: s3_expire,
                },
            ];

            assert_sorted_eq!(
                expected,
                [batch1, batch2].concat(),
                AllowanceInfo::cmp_by_spender
            );
        }
    }

    mod permissions {
        use super::*;

        #[test]
        fn query() {
            let Suite { deps, .. } = SuiteConfig::new()
                .with_permissions(SPENDER1, ALL_PERMS)
                .with_permissions(SPENDER2, NO_PERMS)
                .init();

            let permissions = query_permissions(deps.as_ref(), SPENDER1.to_string()).unwrap();
            assert_eq!(permissions, ALL_PERMS);

            let permissions = query_permissions(deps.as_ref(), SPENDER2.to_string()).unwrap();
            assert_eq!(permissions, NO_PERMS);

            // no permission is set. should return false
            let permissions = query_permissions(deps.as_ref(), SPENDER3.to_string()).unwrap();
            assert_eq!(permissions, NO_PERMS);
        }

        #[test]
        fn query_all() {
            let Suite { deps, .. } = SuiteConfig::new()
                .with_permissions(SPENDER1, ALL_PERMS)
                .with_permissions(SPENDER2, NO_PERMS)
                .with_permissions(SPENDER3, NO_PERMS)
                .init();

            // let's try pagination
            let batch1 = query_all_permissions(deps.as_ref(), None, Some(2))
                .unwrap()
                .permissions;
            assert_eq!(batch1.len(), 2);

            let batch2 =
                query_all_permissions(deps.as_ref(), Some(batch1[1].spender.clone()), Some(2))
                    .unwrap()
                    .permissions;
            assert_eq!(batch2.len(), 1);

            let expected = vec![
                PermissionsInfo {
                    spender: SPENDER1.to_owned(),
                    permissions: ALL_PERMS,
                },
                PermissionsInfo {
                    spender: SPENDER2.to_owned(),
                    permissions: NO_PERMS,
                },
                PermissionsInfo {
                    spender: SPENDER3.to_owned(),
                    permissions: NO_PERMS,
                },
            ];

            assert_sorted_eq!(
                [batch1, batch2].concat(),
                expected,
                PermissionsInfo::cmp_by_spender
            );
        }
    }

    mod admins {
        use super::*;

        #[test]
        fn query() {
            let Suite { deps, .. } = SuiteConfig::new().with_admin(ADMIN1).init();

            // Verify
            assert_eq!(
                query_admin_list(deps.as_ref()).unwrap().canonical(),
                AdminListResponse {
                    admins: vec![OWNER.to_owned(), ADMIN1.to_owned()],
                    mutable: true,
                }
                .canonical()
            );
        }

        #[test]
        fn update() {
            let Suite {
                mut deps, owner, ..
            } = SuiteConfig::new().init();

            let rsp = execute(
                deps.as_mut(),
                mock_env(),
                owner,
                ExecuteMsg::UpdateAdmins {
                    admins: vec![OWNER.to_owned(), ADMIN1.to_owned(), ADMIN2.to_owned()],
                },
            )
            .unwrap();

            assert_eq!(rsp.messages, vec![]);
            assert_eq!(rsp.events, vec![]);
            assert_eq!(rsp.data, None);

            assert_eq!(
                query_admin_list(deps.as_ref()).unwrap().canonical(),
                AdminListResponse {
                    admins: vec![OWNER.to_owned(), ADMIN1.to_owned(), ADMIN2.to_owned()],
                    mutable: true,
                }
                .canonical()
            );
        }

        #[test]
        fn non_owner_update() {
            let Suite { mut deps, .. } = SuiteConfig::new().with_admin(ADMIN1).init();
            let info = mock_info(ADMIN1, &[]);

            let rsp = execute(
                deps.as_mut(),
                mock_env(),
                info,
                ExecuteMsg::UpdateAdmins {
                    admins: vec![OWNER.to_owned(), ADMIN1.to_owned(), ADMIN2.to_owned()],
                },
            )
            .unwrap();

            assert_eq!(rsp.messages, vec![]);
            assert_eq!(rsp.events, vec![]);
            assert_eq!(rsp.data, None);

            assert_eq!(
                query_admin_list(deps.as_ref()).unwrap().canonical(),
                AdminListResponse {
                    admins: vec![OWNER.to_owned(), ADMIN1.to_owned(), ADMIN2.to_owned()],
                    mutable: true,
                }
                .canonical()
            );
        }

        #[test]
        fn non_admin_fail_to_update() {
            let Suite { mut deps, .. } = SuiteConfig::new().init();
            let info = mock_info(ADMIN1, &[]);

            execute(
                deps.as_mut(),
                mock_env(),
                info,
                ExecuteMsg::UpdateAdmins {
                    admins: vec![OWNER.to_owned(), ADMIN1.to_owned(), ADMIN2.to_owned()],
                },
            )
            .unwrap_err();

            assert_eq!(
                query_admin_list(deps.as_ref()).unwrap().canonical(),
                AdminListResponse {
                    admins: vec![OWNER.to_owned()],
                    mutable: true,
                }
                .canonical()
            );
        }

        #[test]
        fn removed_owner_fail_to_update() {
            let Suite {
                mut deps, owner, ..
            } = SuiteConfig::new().init();

            // Exact result not checked as it is verified in another test
            execute(
                deps.as_mut(),
                mock_env(),
                owner.clone(),
                ExecuteMsg::UpdateAdmins {
                    admins: vec![ADMIN1.to_owned()],
                },
            )
            .unwrap();

            execute(
                deps.as_mut(),
                mock_env(),
                owner,
                ExecuteMsg::UpdateAdmins {
                    admins: vec![OWNER.to_owned(), ADMIN1.to_owned(), ADMIN2.to_owned()],
                },
            )
            .unwrap_err();

            assert_eq!(
                query_admin_list(deps.as_ref()).unwrap().canonical(),
                AdminListResponse {
                    admins: vec![ADMIN1.to_owned()],
                    mutable: true,
                }
                .canonical()
            );
        }
    }

    mod increase_allowance {
        // TODO: Add cases with increasing expired allowances, and with adding allowance which is
        // already expired

        use super::*;

        #[test]
        fn existing_token() {
            let Suite {
                mut deps, owner, ..
            } = SuiteConfig::new()
                .with_allowance(SPENDER1, coin(1, TOKEN1))
                .init();

            let rsp = execute(
                deps.as_mut(),
                mock_env(),
                owner,
                ExecuteMsg::IncreaseAllowance {
                    spender: SPENDER1.to_owned(),
                    amount: coin(3, TOKEN1),
                    expires: None,
                },
            )
            .unwrap();

            assert_eq!(rsp.messages, vec![]);
            assert_eq!(rsp.events, vec![]);
            assert_eq!(rsp.data, None);

            assert_eq!(
                query_all_allowances(deps.as_ref(), mock_env(), None, None)
                    .unwrap()
                    .canonical(),
                AllAllowancesResponse {
                    allowances: vec![AllowanceInfo {
                        spender: SPENDER1.to_owned(),
                        balance: NativeBalance(vec![coin(4, TOKEN1)]),
                        expires: Expiration::Never {},
                    }]
                }
                .canonical()
            );
        }

        #[test]
        fn with_expiration() {
            let Suite {
                mut deps, owner, ..
            } = SuiteConfig::new()
                .with_allowance(SPENDER1, coin(1, TOKEN1))
                .init();

            let mut env = mock_env();
            env.block.height = 2;

            let rsp = execute(
                deps.as_mut(),
                env,
                owner,
                ExecuteMsg::IncreaseAllowance {
                    spender: SPENDER1.to_owned(),
                    amount: coin(3, TOKEN1),
                    expires: Some(NON_EXPIRED_HEIGHT),
                },
            )
            .unwrap();

            assert_eq!(rsp.messages, vec![]);
            assert_eq!(rsp.events, vec![]);
            assert_eq!(rsp.data, None);

            assert_eq!(
                query_all_allowances(deps.as_ref(), mock_env(), None, None)
                    .unwrap()
                    .canonical(),
                AllAllowancesResponse {
                    allowances: vec![AllowanceInfo {
                        spender: SPENDER1.to_owned(),
                        balance: NativeBalance(vec![coin(4, TOKEN1)]),
                        expires: NON_EXPIRED_HEIGHT,
                    }]
                }
                .canonical()
            );
        }

        #[test]
        fn new_token_on_existing_spender() {
            let Suite {
                mut deps, owner, ..
            } = SuiteConfig::new()
                .with_allowance(SPENDER1, coin(1, TOKEN1))
                .init();

            let rsp = execute(
                deps.as_mut(),
                mock_env(),
                owner,
                ExecuteMsg::IncreaseAllowance {
                    spender: SPENDER1.to_owned(),
                    amount: coin(3, TOKEN2),
                    expires: None,
                },
            )
            .unwrap();

            assert_eq!(rsp.messages, vec![]);
            assert_eq!(rsp.events, vec![]);
            assert_eq!(rsp.data, None);

            assert_eq!(
                query_all_allowances(deps.as_ref(), mock_env(), None, None)
                    .unwrap()
                    .canonical(),
                AllAllowancesResponse {
                    allowances: vec![AllowanceInfo {
                        spender: SPENDER1.to_owned(),
                        balance: NativeBalance(vec![coin(1, TOKEN1), coin(3, TOKEN2)]),
                        expires: Expiration::Never {},
                    }]
                }
                .canonical()
            );
        }

        #[test]
        fn new_spender() {
            let Suite {
                mut deps, owner, ..
            } = SuiteConfig::new()
                .with_allowance(SPENDER1, coin(1, TOKEN1))
                .init();

            let rsp = execute(
                deps.as_mut(),
                mock_env(),
                owner,
                ExecuteMsg::IncreaseAllowance {
                    spender: SPENDER2.to_owned(),
                    amount: coin(3, TOKEN1),
                    expires: None,
                },
            )
            .unwrap();

            assert_eq!(rsp.messages, vec![]);
            assert_eq!(rsp.events, vec![]);
            assert_eq!(rsp.data, None);

            assert_eq!(
                query_all_allowances(deps.as_ref(), mock_env(), None, None)
                    .unwrap()
                    .canonical(),
                AllAllowancesResponse {
                    allowances: vec![
                        AllowanceInfo {
                            spender: SPENDER1.to_owned(),
                            balance: NativeBalance(vec![coin(1, TOKEN1)]),
                            expires: Expiration::Never {},
                        },
                        AllowanceInfo {
                            spender: SPENDER2.to_owned(),
                            balance: NativeBalance(vec![coin(3, TOKEN1)]),
                            expires: Expiration::Never {},
                        }
                    ]
                }
                .canonical(),
            );
        }

        #[test]
        fn new_spender_with_expiration() {
            let Suite {
                mut deps, owner, ..
            } = SuiteConfig::new()
                .with_allowance(SPENDER1, coin(1, TOKEN1))
                .init();

            let rsp = execute(
                deps.as_mut(),
                mock_env(),
                owner,
                ExecuteMsg::IncreaseAllowance {
                    spender: SPENDER2.to_owned(),
                    amount: coin(3, TOKEN1),
                    expires: Some(NON_EXPIRED_HEIGHT),
                },
            )
            .unwrap();

            assert_eq!(rsp.messages, vec![]);
            assert_eq!(rsp.events, vec![]);
            assert_eq!(rsp.data, None);

            assert_eq!(
                query_all_allowances(deps.as_ref(), mock_env(), None, None)
                    .unwrap()
                    .canonical(),
                AllAllowancesResponse {
                    allowances: vec![
                        AllowanceInfo {
                            spender: SPENDER1.to_owned(),
                            balance: NativeBalance(vec![coin(1, TOKEN1)]),
                            expires: Expiration::Never {},
                        },
                        AllowanceInfo {
                            spender: SPENDER2.to_owned(),
                            balance: NativeBalance(vec![coin(3, TOKEN1)]),
                            expires: NON_EXPIRED_HEIGHT,
                        }
                    ]
                }
                .canonical(),
            );
        }

        #[test]
        fn previous_expired() {
            let Suite {
                mut deps, owner, ..
            } = SuiteConfig::new()
                .with_allowance(SPENDER1, coin(1, TOKEN1))
                .expire_allowances(SPENDER1, EXPIRED_HEIGHT)
                .init();

            let rsp = execute(
                deps.as_mut(),
                mock_env(),
                owner,
                ExecuteMsg::IncreaseAllowance {
                    spender: SPENDER1.to_owned(),
                    amount: coin(2, TOKEN2),
                    expires: Some(NON_EXPIRED_TIME),
                },
            )
            .unwrap();

            assert_eq!(rsp.messages, vec![]);
            assert_eq!(rsp.events, vec![]);
            assert_eq!(rsp.data, None);

            assert_eq!(
                query_all_allowances(deps.as_ref(), mock_env(), None, None)
                    .unwrap()
                    .canonical(),
                AllAllowancesResponse {
                    allowances: vec![AllowanceInfo {
                        spender: SPENDER1.to_owned(),
                        balance: NativeBalance(vec![coin(2, TOKEN2)]),
                        expires: NON_EXPIRED_TIME,
                    }]
                }
                .canonical(),
            );
        }

        #[test]
        fn set_expired() {
            let Suite {
                mut deps, owner, ..
            } = SuiteConfig::new()
                .with_allowance(SPENDER1, coin(1, TOKEN1))
                .expire_allowances(SPENDER1, NON_EXPIRED_HEIGHT)
                .init();

            let rsp = execute(
                deps.as_mut(),
                mock_env(),
                owner,
                ExecuteMsg::IncreaseAllowance {
                    spender: SPENDER1.to_owned(),
                    amount: coin(2, TOKEN2),
                    expires: Some(EXPIRED_TIME),
                },
            );
            assert_eq!(
                rsp,
                Err(ContractError::SettingExpiredAllowance(EXPIRED_TIME))
            );

            assert_eq!(
                query_all_allowances(deps.as_ref(), mock_env(), None, None)
                    .unwrap()
                    .canonical(),
                AllAllowancesResponse {
                    allowances: vec![AllowanceInfo {
                        spender: SPENDER1.to_owned(),
                        balance: NativeBalance(vec![coin(1, TOKEN1)]),
                        expires: NON_EXPIRED_HEIGHT,
                    }]
                }
                .canonical(),
            );
        }

        #[test]
        fn update_expired_with_no_expiration() {
            let Suite {
                mut deps, owner, ..
            } = SuiteConfig::new()
                .with_allowance(SPENDER1, coin(1, TOKEN1))
                .expire_allowances(SPENDER1, EXPIRED_HEIGHT)
                .init();

            execute(
                deps.as_mut(),
                mock_env(),
                owner,
                ExecuteMsg::IncreaseAllowance {
                    spender: SPENDER1.to_owned(),
                    amount: coin(2, TOKEN2),
                    expires: None,
                },
            )
            .unwrap_err();

            assert_eq!(
                query_all_allowances(deps.as_ref(), mock_env(), None, None)
                    .unwrap()
                    .canonical(),
                AllAllowancesResponse { allowances: vec![] }.canonical(),
            );
        }
    }

    mod decrease_allowances {
        // TODO: Add cases with decreasing expired allowances, and with adding allowance which is
        // already expired

        use super::*;

        #[test]
        fn existing_token_partial() {
            let Suite {
                mut deps, owner, ..
            } = SuiteConfig::new()
                .with_allowance(SPENDER1, coin(10, TOKEN1))
                .expire_allowances(SPENDER1, NON_EXPIRED_HEIGHT)
                .init();

            let rsp = execute(
                deps.as_mut(),
                mock_env(),
                owner,
                ExecuteMsg::DecreaseAllowance {
                    spender: SPENDER1.to_owned(),
                    amount: coin(4, TOKEN1),
                    expires: None,
                },
            )
            .unwrap();

            assert_eq!(rsp.messages, vec![]);
            assert_eq!(rsp.events, vec![]);
            assert_eq!(rsp.data, None);

            assert_eq!(
                query_all_allowances(deps.as_ref(), mock_env(), None, None)
                    .unwrap()
                    .canonical(),
                AllAllowancesResponse {
                    allowances: vec![AllowanceInfo {
                        spender: SPENDER1.to_owned(),
                        balance: NativeBalance(vec![coin(6, TOKEN1)]),
                        expires: NON_EXPIRED_HEIGHT,
                    }]
                }
                .canonical()
            );
        }

        #[test]
        fn existing_token_whole() {
            let Suite {
                mut deps, owner, ..
            } = SuiteConfig::new()
                .with_allowance(SPENDER1, coin(10, TOKEN1))
                .with_allowance(SPENDER1, coin(20, TOKEN2))
                .expire_allowances(SPENDER1, NON_EXPIRED_HEIGHT)
                .init();

            let rsp = execute(
                deps.as_mut(),
                mock_env(),
                owner,
                ExecuteMsg::DecreaseAllowance {
                    spender: SPENDER1.to_owned(),
                    amount: coin(10, TOKEN1),
                    expires: None,
                },
            )
            .unwrap();

            assert_eq!(rsp.messages, vec![]);
            assert_eq!(rsp.events, vec![]);
            assert_eq!(rsp.data, None);

            assert_eq!(
                query_all_allowances(deps.as_ref(), mock_env(), None, None)
                    .unwrap()
                    .canonical(),
                AllAllowancesResponse {
                    allowances: vec![AllowanceInfo {
                        spender: SPENDER1.to_owned(),
                        balance: NativeBalance(vec![coin(20, TOKEN2)]),
                        expires: NON_EXPIRED_HEIGHT,
                    }]
                }
                .canonical()
            );
        }

        #[test]
        fn existing_token_underflow() {
            let Suite {
                mut deps, owner, ..
            } = SuiteConfig::new()
                .with_allowance(SPENDER1, coin(10, TOKEN1))
                .with_allowance(SPENDER1, coin(20, TOKEN2))
                .expire_allowances(SPENDER1, NON_EXPIRED_HEIGHT)
                .init();

            let rsp = execute(
                deps.as_mut(),
                mock_env(),
                owner,
                ExecuteMsg::DecreaseAllowance {
                    spender: SPENDER1.to_owned(),
                    amount: coin(15, TOKEN1),
                    expires: None,
                },
            )
            .unwrap();

            assert_eq!(rsp.messages, vec![]);
            assert_eq!(rsp.events, vec![]);
            assert_eq!(rsp.data, None);

            assert_eq!(
                query_all_allowances(deps.as_ref(), mock_env(), None, None)
                    .unwrap()
                    .canonical(),
                AllAllowancesResponse {
                    allowances: vec![AllowanceInfo {
                        spender: SPENDER1.to_owned(),
                        balance: NativeBalance(vec![coin(20, TOKEN2)]),
                        expires: NON_EXPIRED_HEIGHT,
                    }]
                }
                .canonical()
            );
        }

        #[test]
        fn last_existing_token_whole() {
            let Suite {
                mut deps, owner, ..
            } = SuiteConfig::new()
                .with_allowance(SPENDER1, coin(10, TOKEN1))
                .expire_allowances(SPENDER1, NON_EXPIRED_HEIGHT)
                .init();

            let rsp = execute(
                deps.as_mut(),
                mock_env(),
                owner,
                ExecuteMsg::DecreaseAllowance {
                    spender: SPENDER1.to_owned(),
                    amount: coin(10, TOKEN1),
                    expires: None,
                },
            )
            .unwrap();

            assert_eq!(rsp.messages, vec![]);
            assert_eq!(rsp.events, vec![]);
            assert_eq!(rsp.data, None);

            assert_eq!(
                query_all_allowances(deps.as_ref(), mock_env(), None, None)
                    .unwrap()
                    .canonical(),
                AllAllowancesResponse { allowances: vec![] }.canonical()
            );
        }

        #[test]
        fn with_expiration() {
            let Suite {
                mut deps, owner, ..
            } = SuiteConfig::new()
                .with_allowance(SPENDER1, coin(10, TOKEN1))
                .expire_allowances(SPENDER1, NON_EXPIRED_HEIGHT)
                .init();

            let rsp = execute(
                deps.as_mut(),
                mock_env(),
                owner,
                ExecuteMsg::DecreaseAllowance {
                    spender: SPENDER1.to_owned(),
                    amount: coin(4, TOKEN1),
                    expires: Some(NON_EXPIRED_TIME),
                },
            )
            .unwrap();

            assert_eq!(rsp.messages, vec![]);
            assert_eq!(rsp.events, vec![]);
            assert_eq!(rsp.data, None);

            assert_eq!(
                query_all_allowances(deps.as_ref(), mock_env(), None, None)
                    .unwrap()
                    .canonical(),
                AllAllowancesResponse {
                    allowances: vec![AllowanceInfo {
                        spender: SPENDER1.to_owned(),
                        balance: NativeBalance(vec![coin(6, TOKEN1)]),
                        expires: NON_EXPIRED_TIME,
                    }]
                }
                .canonical()
            );
        }

        #[test]
        fn non_exisiting_token() {
            let Suite {
                mut deps, owner, ..
            } = SuiteConfig::new()
                .with_allowance(SPENDER1, coin(10, TOKEN1))
                .expire_allowances(SPENDER1, NON_EXPIRED_HEIGHT)
                .init();

            execute(
                deps.as_mut(),
                mock_env(),
                owner,
                ExecuteMsg::DecreaseAllowance {
                    spender: SPENDER1.to_owned(),
                    amount: coin(4, TOKEN2),
                    expires: None,
                },
            )
            .unwrap_err();

            assert_eq!(
                query_all_allowances(deps.as_ref(), mock_env(), None, None)
                    .unwrap()
                    .canonical(),
                AllAllowancesResponse {
                    allowances: vec![AllowanceInfo {
                        spender: SPENDER1.to_owned(),
                        balance: NativeBalance(vec![coin(10, TOKEN1)]),
                        expires: NON_EXPIRED_HEIGHT,
                    }]
                }
                .canonical()
            );
        }

        #[test]
        fn non_exisiting_spender() {
            let Suite {
                mut deps, owner, ..
            } = SuiteConfig::new()
                .with_allowance(SPENDER1, coin(10, TOKEN1))
                .init();

            execute(
                deps.as_mut(),
                mock_env(),
                owner,
                ExecuteMsg::DecreaseAllowance {
                    spender: SPENDER2.to_owned(),
                    amount: coin(4, TOKEN1),
                    expires: None,
                },
            )
            .unwrap_err();

            assert_eq!(
                query_all_allowances(deps.as_ref(), mock_env(), None, None)
                    .unwrap()
                    .canonical(),
                AllAllowancesResponse {
                    allowances: vec![AllowanceInfo {
                        spender: SPENDER1.to_owned(),
                        balance: NativeBalance(vec![coin(10, TOKEN1)]),
                        expires: Expiration::Never {},
                    }]
                }
                .canonical()
            );
        }

        #[test]
        fn previous_expired() {
            let Suite {
                mut deps, owner, ..
            } = SuiteConfig::new()
                .with_allowance(SPENDER1, coin(3, TOKEN1))
                .expire_allowances(SPENDER1, EXPIRED_HEIGHT)
                .init();

            execute(
                deps.as_mut(),
                mock_env(),
                owner,
                ExecuteMsg::DecreaseAllowance {
                    spender: SPENDER1.to_owned(),
                    amount: coin(2, TOKEN1),
                    expires: Some(NON_EXPIRED_TIME),
                },
            )
            .unwrap_err();

            assert_eq!(
                query_all_allowances(deps.as_ref(), mock_env(), None, None)
                    .unwrap()
                    .canonical(),
                AllAllowancesResponse { allowances: vec![] }.canonical(),
            );
        }

        #[test]
        fn set_expired() {
            let Suite {
                mut deps, owner, ..
            } = SuiteConfig::new()
                .with_allowance(SPENDER1, coin(3, TOKEN1))
                .expire_allowances(SPENDER1, NON_EXPIRED_HEIGHT)
                .init();

            execute(
                deps.as_mut(),
                mock_env(),
                owner,
                ExecuteMsg::IncreaseAllowance {
                    spender: SPENDER1.to_owned(),
                    amount: coin(2, TOKEN1),
                    expires: Some(EXPIRED_TIME),
                },
            )
            .unwrap_err();

            assert_eq!(
                query_all_allowances(deps.as_ref(), mock_env(), None, None)
                    .unwrap()
                    .canonical(),
                AllAllowancesResponse {
                    allowances: vec![AllowanceInfo {
                        spender: SPENDER1.to_owned(),
                        balance: NativeBalance(vec![coin(3, TOKEN1)]),
                        expires: NON_EXPIRED_HEIGHT,
                    }]
                }
                .canonical(),
            );
        }
    }

    mod spend {
        use super::*;

        #[test]
        fn with_allowance() {
            let Suite { mut deps, .. } = SuiteConfig::new()
                .with_allowance(SPENDER1, coin(10, TOKEN1))
                .init();

            let msgs = vec![BankMsg::Send {
                to_address: SPENDER2.to_owned(),
                amount: coins(6, TOKEN1),
            }
            .into()];

            let info = mock_info(SPENDER1, &[]);

            let rsp = execute(
                deps.as_mut(),
                mock_env(),
                info,
                ExecuteMsg::Execute { msgs: msgs.clone() },
            )
            .unwrap();

            assert_eq!(
                rsp.messages,
                msgs.into_iter().map(SubMsg::new).collect::<Vec<_>>()
            );
            assert_eq!(rsp.events, vec![]);
            assert_eq!(rsp.data, None);

            assert_eq!(
                query_all_allowances(deps.as_ref(), mock_env(), None, None)
                    .unwrap()
                    .canonical(),
                AllAllowancesResponse {
                    allowances: vec![AllowanceInfo {
                        spender: SPENDER1.to_owned(),
                        balance: NativeBalance(vec![coin(4, TOKEN1)]),
                        expires: Expiration::Never {},
                    }]
                }
                .canonical()
            );
        }

        #[test]
        fn without_allowance() {
            let Suite { mut deps, .. } = Suite::init();

            let msgs = vec![BankMsg::Send {
                to_address: SPENDER2.to_owned(),
                amount: coins(6, TOKEN1),
            }
            .into()];

            let info = mock_info(SPENDER1, &[]);

            execute(
                deps.as_mut(),
                mock_env(),
                info,
                ExecuteMsg::Execute { msgs },
            )
            .unwrap_err();

            assert_eq!(
                query_all_allowances(deps.as_ref(), mock_env(), None, None)
                    .unwrap()
                    .canonical(),
                AllAllowancesResponse { allowances: vec![] }.canonical()
            );
        }

        #[test]
        fn not_enough_allowance() {
            let Suite { mut deps, .. } = SuiteConfig::new()
                .with_allowance(SPENDER1, coin(10, TOKEN1))
                .init();

            let msgs = vec![BankMsg::Send {
                to_address: SPENDER2.to_owned(),
                amount: coins(20, TOKEN1),
            }
            .into()];

            let info = mock_info(SPENDER1, &[]);

            execute(
                deps.as_mut(),
                mock_env(),
                info,
                ExecuteMsg::Execute { msgs },
            )
            .unwrap_err();

            assert_eq!(
                query_all_allowances(deps.as_ref(), mock_env(), None, None)
                    .unwrap()
                    .canonical(),
                AllAllowancesResponse {
                    allowances: vec![AllowanceInfo {
                        spender: SPENDER1.to_owned(),
                        balance: NativeBalance(coins(10, TOKEN1)),
                        expires: Expiration::Never {}
                    }]
                }
                .canonical()
            );
        }

        #[test]
        fn time_allowance_expired() {
            let Suite { mut deps, .. } = SuiteConfig::new()
                .with_allowance(SPENDER1, coin(10, TOKEN1))
                .expire_allowances(SPENDER1, EXPIRED_TIME)
                .init();

            let msgs = vec![BankMsg::Send {
                to_address: SPENDER2.to_owned(),
                amount: coins(6, TOKEN1),
            }
            .into()];

            let info = mock_info(SPENDER1, &[]);
            execute(
                deps.as_mut(),
                mock_env(),
                info,
                ExecuteMsg::Execute { msgs },
            )
            .unwrap_err();

            assert_eq!(
                query_all_allowances(deps.as_ref(), mock_env(), None, None)
                    .unwrap()
                    .canonical(),
                AllAllowancesResponse { allowances: vec![] }.canonical()
            );
        }

        #[test]
        fn height_allowance_expired() {
            let Suite { mut deps, .. } = SuiteConfig::new()
                .with_allowance(SPENDER1, coin(10, TOKEN1))
                .expire_allowances(SPENDER1, EXPIRED_HEIGHT)
                .init();

            let msgs = vec![BankMsg::Send {
                to_address: SPENDER2.to_owned(),
                amount: coins(6, TOKEN1),
            }
            .into()];

            let info = mock_info(SPENDER1, &[]);
            execute(
                deps.as_mut(),
                mock_env(),
                info,
                ExecuteMsg::Execute { msgs },
            )
            .unwrap_err();

            assert_eq!(
                query_all_allowances(deps.as_ref(), mock_env(), None, None)
                    .unwrap()
                    .canonical(),
                AllAllowancesResponse { allowances: vec![] }.canonical()
            );
        }

        #[test]
        fn admin_without_allowance() {
            let Suite { mut deps, .. } = SuiteConfig::new().with_admin(ADMIN1).init();

            let msgs = vec![BankMsg::Send {
                to_address: SPENDER2.to_owned(),
                amount: coins(20, TOKEN1),
            }
            .into()];

            let info = mock_info(ADMIN1, &[]);

            let rsp = execute(
                deps.as_mut(),
                mock_env(),
                info,
                ExecuteMsg::Execute { msgs: msgs.clone() },
            )
            .unwrap();

            assert_eq!(
                rsp.messages,
                msgs.into_iter().map(SubMsg::new).collect::<Vec<_>>()
            );
            assert_eq!(rsp.events, vec![]);
            assert_eq!(rsp.data, None);

            assert_eq!(
                query_all_allowances(deps.as_ref(), mock_env(), None, None)
                    .unwrap()
                    .canonical(),
                AllAllowancesResponse { allowances: vec![] }.canonical()
            );
        }
    }

    mod custom_msg {
        use super::*;

        #[test]
        fn admin() {
            let Suite { mut deps, .. } = SuiteConfig::new().with_admin(ADMIN1).init();

            let info = mock_info(ADMIN1, &[]);

            let msgs = vec![CosmosMsg::Custom(Empty {})];

            let rsp = execute(
                deps.as_mut(),
                mock_env(),
                info,
                ExecuteMsg::Execute { msgs: msgs.clone() },
            )
            .unwrap();

            assert_eq!(
                rsp.messages,
                msgs.into_iter().map(SubMsg::new).collect::<Vec<_>>()
            );
            assert_eq!(rsp.events, vec![]);
            assert_eq!(rsp.data, None);
        }

        #[test]
        fn non_admin() {
            let Suite { mut deps, .. } = SuiteConfig::new().with_admin(ADMIN1).init();

            let info = mock_info(SPENDER1, &[]);

            let msgs = vec![CosmosMsg::Custom(Empty {})];

            let _rsp = execute(
                deps.as_mut(),
                mock_env(),
                info,
                ExecuteMsg::Execute { msgs },
            )
            .unwrap_err();
        }
    }

    mod staking_permission {
        use super::*;

        #[test]
        fn allowed() {
            let Suite { mut deps, .. } = SuiteConfig::new()
                .with_permissions(SPENDER1, ALL_PERMS)
                .init();

            let msgs = vec![
                StakingMsg::Delegate {
                    validator: "validator1".to_owned(),
                    amount: coin(10, TOKEN1),
                }
                .into(),
                StakingMsg::Redelegate {
                    src_validator: "validator1".to_owned(),
                    dst_validator: "validator2".to_owned(),
                    amount: coin(15, TOKEN1),
                }
                .into(),
                StakingMsg::Undelegate {
                    validator: "validator1".to_owned(),
                    amount: coin(10, TOKEN1),
                }
                .into(),
                DistributionMsg::WithdrawDelegatorReward {
                    validator: "validator1".to_owned(),
                }
                .into(),
            ];

            for msg in msgs {
                let msgs = vec![msg];
                let rsp = execute(
                    deps.as_mut(),
                    mock_env(),
                    mock_info(SPENDER1, &[]),
                    ExecuteMsg::Execute { msgs: msgs.clone() },
                )
                .unwrap();

                assert_eq!(
                    rsp.messages,
                    msgs.into_iter().map(SubMsg::new).collect::<Vec<_>>()
                );
                assert_eq!(rsp.events, vec![]);
                assert_eq!(rsp.data, None);
            }
        }

        #[test]
        fn admin() {
            let Suite { mut deps, .. } = SuiteConfig::new().with_admin(ADMIN1).init();

            let msgs = vec![
                StakingMsg::Delegate {
                    validator: "validator1".to_owned(),
                    amount: coin(10, TOKEN1),
                }
                .into(),
                StakingMsg::Redelegate {
                    src_validator: "validator1".to_owned(),
                    dst_validator: "validator2".to_owned(),
                    amount: coin(15, TOKEN1),
                }
                .into(),
                StakingMsg::Undelegate {
                    validator: "validator1".to_owned(),
                    amount: coin(10, TOKEN1),
                }
                .into(),
                DistributionMsg::WithdrawDelegatorReward {
                    validator: "validator1".to_owned(),
                }
                .into(),
            ];

            for msg in msgs {
                let msgs = vec![msg];
                let rsp = execute(
                    deps.as_mut(),
                    mock_env(),
                    mock_info(ADMIN1, &[]),
                    ExecuteMsg::Execute { msgs: msgs.clone() },
                )
                .unwrap();

                assert_eq!(
                    rsp.messages,
                    msgs.into_iter().map(SubMsg::new).collect::<Vec<_>>()
                );
                assert_eq!(rsp.events, vec![]);
                assert_eq!(rsp.data, None);
            }
        }

        #[test]
        fn reject() {
            let Suite { mut deps, .. } = Suite::init();

            let msgs = vec![
                StakingMsg::Delegate {
                    validator: "validator1".to_owned(),
                    amount: coin(10, TOKEN1),
                }
                .into(),
                StakingMsg::Redelegate {
                    src_validator: "validator1".to_owned(),
                    dst_validator: "validator2".to_owned(),
                    amount: coin(15, TOKEN1),
                }
                .into(),
                StakingMsg::Undelegate {
                    validator: "validator1".to_owned(),
                    amount: coin(10, TOKEN1),
                }
                .into(),
                DistributionMsg::WithdrawDelegatorReward {
                    validator: "validator1".to_owned(),
                }
                .into(),
            ];

            for msg in msgs {
                let msgs = vec![msg];
                execute(
                    deps.as_mut(),
                    mock_env(),
                    mock_info(SPENDER1, &[]),
                    ExecuteMsg::Execute { msgs },
                )
                .unwrap_err();
            }
        }
    }

    mod can_execute {
        use super::*;

        #[test]
        fn allowed() {
            let Suite { deps, .. } = SuiteConfig::new()
                .with_permissions(SPENDER1, ALL_PERMS)
                .with_allowance(SPENDER1, coin(10, TOKEN1))
                .init();

            let msgs: Vec<CosmosMsg> = vec![
                BankMsg::Send {
                    to_address: SPENDER2.to_owned(),
                    amount: coins(5, TOKEN1),
                }
                .into(),
                StakingMsg::Delegate {
                    validator: SPENDER2.to_owned(),
                    amount: coin(8, TOKEN),
                }
                .into(),
                DistributionMsg::WithdrawDelegatorReward {
                    validator: SPENDER2.to_owned(),
                }
                .into(),
            ];

            for msg in msgs {
                let resp =
                    query_can_execute(deps.as_ref(), mock_env(), SPENDER1.to_owned(), msg.clone())
                        .unwrap();

                assert_eq!(
                    resp,
                    CanExecuteResponse { can_execute: true },
                    "Original message: {:#?}",
                    msg
                );
            }
        }

        #[test]
        fn not_enough_allowance() {
            let Suite { deps, .. } = SuiteConfig::new()
                .with_allowance(SPENDER1, coin(10, TOKEN1))
                .init();

            let msg: CosmosMsg = BankMsg::Send {
                to_address: SPENDER2.to_owned(),
                amount: coins(16, TOKEN1),
            }
            .into();

            let resp =
                query_can_execute(deps.as_ref(), mock_env(), SPENDER1.to_owned(), msg).unwrap();

            assert_eq!(resp, CanExecuteResponse { can_execute: false });
        }

        #[test]
        fn expired_allowance() {
            let Suite { deps, .. } = SuiteConfig::new()
                .with_allowance(SPENDER1, coin(10, TOKEN1))
                .expire_allowances(SPENDER1, EXPIRED_TIME)
                .init();

            let msg: CosmosMsg = BankMsg::Send {
                to_address: SPENDER2.to_owned(),
                amount: coins(5, TOKEN1),
            }
            .into();

            let resp =
                query_can_execute(deps.as_ref(), mock_env(), SPENDER1.to_owned(), msg).unwrap();

            assert_eq!(resp, CanExecuteResponse { can_execute: false });
        }

        #[test]
        fn missing_permissions() {
            let Suite { deps, .. } = SuiteConfig::new()
                .with_permissions(SPENDER1, NO_PERMS)
                .init();

            let msgs: Vec<CosmosMsg> = vec![
                StakingMsg::Delegate {
                    validator: SPENDER2.to_owned(),
                    amount: coin(8, TOKEN),
                }
                .into(),
                DistributionMsg::WithdrawDelegatorReward {
                    validator: SPENDER2.to_owned(),
                }
                .into(),
            ];

            for msg in msgs {
                let resp =
                    query_can_execute(deps.as_ref(), mock_env(), SPENDER1.to_owned(), msg.clone())
                        .unwrap();

                assert_eq!(
                    resp,
                    CanExecuteResponse { can_execute: false },
                    "Original message: {:#?}",
                    msg
                );
            }
        }

        #[test]
        fn custom() {
            let Suite { deps, .. } = SuiteConfig::new()
                .with_permissions(SPENDER1, ALL_PERMS)
                .init();

            let msg: CosmosMsg = CosmosMsg::Custom(Empty {});

            let resp =
                query_can_execute(deps.as_ref(), mock_env(), SPENDER1.to_owned(), msg).unwrap();

            assert_eq!(resp, CanExecuteResponse { can_execute: false });
        }

        #[test]
        fn admin() {
            let Suite { deps, .. } = SuiteConfig::new().with_admin(ADMIN1).init();

            let msgs = vec![
                BankMsg::Send {
                    to_address: SPENDER2.to_owned(),
                    amount: coins(5, TOKEN1),
                }
                .into(),
                StakingMsg::Delegate {
                    validator: SPENDER2.to_owned(),
                    amount: coin(8, TOKEN),
                }
                .into(),
                DistributionMsg::WithdrawDelegatorReward {
                    validator: SPENDER2.to_owned(),
                }
                .into(),
                CosmosMsg::Custom(Empty {}),
            ];

            for msg in msgs {
                let resp =
                    query_can_execute(deps.as_ref(), mock_env(), ADMIN1.to_owned(), msg.clone())
                        .unwrap();

                assert_eq!(
                    resp,
                    CanExecuteResponse { can_execute: true },
                    "Original message: {:#?}",
                    msg
                );
            }
        }
    }

    // tests permissions and allowances are independent features and does not affect each other
    #[test]
    fn permissions_allowances_independent() {
        let mut deps = mock_dependencies(&[]);

        let owner = "admin0001";
        let admins = vec![owner.to_string()];

        // spender1 has every permission to stake
        let spender1 = "spender0001";
        let spender2 = "spender0002";
        let denom = "token1";
        let amount = 10000;
        let coin = coin(amount, denom);

        let allow = Allowance {
            balance: NativeBalance(vec![coin.clone()]),
            expires: Expiration::Never {},
        };
        let perm = Permissions {
            delegate: true,
            redelegate: false,
            undelegate: false,
            withdraw: true,
        };

        let info = mock_info(owner, &[]);
        // Instantiate a contract with admins
        let instantiate_msg = InstantiateMsg {
            admins,
            mutable: true,
        };
        instantiate(deps.as_mut(), mock_env(), info.clone(), instantiate_msg).unwrap();

        // setup permission and then allowance and check if changed
        let setup_perm_msg = ExecuteMsg::SetPermissions {
            spender: spender1.to_string(),
            permissions: perm,
        };
        execute(deps.as_mut(), mock_env(), info.clone(), setup_perm_msg).unwrap();

        let setup_allowance_msg = ExecuteMsg::IncreaseAllowance {
            spender: spender1.to_string(),
            amount: coin.clone(),
            expires: None,
        };
        execute(deps.as_mut(), mock_env(), info.clone(), setup_allowance_msg).unwrap();

        let res_perm = query_permissions(deps.as_ref(), spender1.to_string()).unwrap();
        assert_eq!(perm, res_perm);
        let res_allow = query_allowance(deps.as_ref(), mock_env(), spender1.to_string()).unwrap();
        assert_eq!(allow, res_allow);

        // setup allowance and then permission and check if changed
        let setup_allowance_msg = ExecuteMsg::IncreaseAllowance {
            spender: spender2.to_string(),
            amount: coin,
            expires: None,
        };
        execute(deps.as_mut(), mock_env(), info.clone(), setup_allowance_msg).unwrap();

        let setup_perm_msg = ExecuteMsg::SetPermissions {
            spender: spender2.to_string(),
            permissions: perm,
        };
        execute(deps.as_mut(), mock_env(), info, setup_perm_msg).unwrap();

        let res_perm = query_permissions(deps.as_ref(), spender2.to_string()).unwrap();
        assert_eq!(perm, res_perm);
        let res_allow = query_allowance(deps.as_ref(), mock_env(), spender2.to_string()).unwrap();
        assert_eq!(allow, res_allow);
    }
}<|MERGE_RESOLUTION|>--- conflicted
+++ resolved
@@ -6,11 +6,7 @@
 use cosmwasm_std::entry_point;
 use cosmwasm_std::{
     attr, to_binary, BankMsg, Binary, Coin, CosmosMsg, Deps, DepsMut, DistributionMsg, Empty, Env,
-<<<<<<< HEAD
-    MessageInfo, Order, Response, StakingMsg, StdError, StdResult,
-=======
-    MessageInfo, Order, Response, StakingMsg, StdResult, SubMsg,
->>>>>>> 34a7fe07
+    MessageInfo, Order, Response, StakingMsg, StdResult,
 };
 use cw0::Expiration;
 use cw1::CanExecuteResponse;
