[package]
name = "cw20-staking"
version = "0.2.3"
authors = ["Ethan Frey <ethanfrey@users.noreply.github.com>"]
edition = "2018"
description = "Implement simple staking derivatives as a cw20 token"
license = "Apache-2.0"
repository = "https://github.com/CosmWasm/cosmwasm-plus"
homepage = "https://cosmwasm.com"
documentation = "https://docs.cosmwasm.com"

# See more keys and their definitions at https://doc.rust-lang.org/cargo/reference/manifest.html

[lib]
crate-type = ["cdylib", "rlib"]

[features]
backtraces = ["cosmwasm-std/backtraces"]
# use library feature to disable all init/handle/query exports
library = []

[dependencies]
<<<<<<< HEAD
cw0 = { path = "../../packages/cw0", version = "0.2.3" }
cw2 = { path = "../../packages/cw2", version = "0.2.3" }
cw20 = { path = "../../packages/cw20", version = "0.2.3" }
cw20-base = { path = "../../contracts/cw20-base", version = "0.2.3", features = ["library"] }
cosmwasm-std = { version = "0.10.1", features = ["staking"] }
cosmwasm-storage = { version = "0.10.1" }
=======
cw2 = { path = "../../packages/cw2", version = "0.2.2" }
cw20 = { path = "../../packages/cw20", version = "0.2.2" }
cw20-base = { path = "../../contracts/cw20-base", version = "0.2.2", features = ["library"] }
cosmwasm-std = { version = "0.11.0", features = ["staking"] }
cosmwasm-storage = { version = "0.11.0" }
>>>>>>> a93aae98
schemars = "0.7"
serde = { version = "1.0.103", default-features = false, features = ["derive"] }
thiserror = { version = "1.0.20" }

[dev-dependencies]
cosmwasm-schema = { version = "0.11.0" }<|MERGE_RESOLUTION|>--- conflicted
+++ resolved
@@ -20,20 +20,12 @@
 library = []
 
 [dependencies]
-<<<<<<< HEAD
 cw0 = { path = "../../packages/cw0", version = "0.2.3" }
 cw2 = { path = "../../packages/cw2", version = "0.2.3" }
 cw20 = { path = "../../packages/cw20", version = "0.2.3" }
 cw20-base = { path = "../../contracts/cw20-base", version = "0.2.3", features = ["library"] }
-cosmwasm-std = { version = "0.10.1", features = ["staking"] }
-cosmwasm-storage = { version = "0.10.1" }
-=======
-cw2 = { path = "../../packages/cw2", version = "0.2.2" }
-cw20 = { path = "../../packages/cw20", version = "0.2.2" }
-cw20-base = { path = "../../contracts/cw20-base", version = "0.2.2", features = ["library"] }
 cosmwasm-std = { version = "0.11.0", features = ["staking"] }
 cosmwasm-storage = { version = "0.11.0" }
->>>>>>> a93aae98
 schemars = "0.7"
 serde = { version = "1.0.103", default-features = false, features = ["derive"] }
 thiserror = { version = "1.0.20" }
